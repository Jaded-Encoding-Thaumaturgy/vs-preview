from __future__ import annotations

import ctypes
import itertools
import os
from fractions import Fraction
from pathlib import Path
from typing import Any, Mapping, cast

<<<<<<< HEAD
from PyQt6 import sip
from PyQt6.QtCore import Qt
from PyQt6.QtGui import QColorSpace, QImage, QPainter, QPixmap
from vstools import core, video_heuristics, vs, fallback, FramesLengthError, ColorRange
=======
from PyQt5 import sip
from PyQt5.QtCore import Qt
from PyQt5.QtGui import QColorSpace, QImage, QPainter, QPixmap
from vstools import ColorRange, DependencyNotFoundError, FramesLengthError, core, video_heuristics, vs
>>>>>>> f76bc55f

from ..abstracts import AbstractYAMLObject, main_window, try_load
from .dataclasses import CroppingInfo, VideoOutputNode
from .units import Frame, Time


class PackingTypeInfo:
    _getid = itertools.count()

    def __init__(
        self, vs_format: vs.PresetFormat | vs.VideoFormat, qt_format: QImage.Format, shuffle: bool
    ):
        self.id = next(self._getid)
        self.vs_format = core.get_video_format(vs_format)
        self.qt_format = qt_format
        self.shuffle = shuffle

    def __eq__(self, other: object) -> bool:
        if not isinstance(other, PackingTypeInfo):
            raise NotImplementedError
        return self.id == other.id

    def __hash__(self) -> int:
        return int(self.id)


class PackingType(PackingTypeInfo):
    libp2p_8bit = PackingTypeInfo(vs.RGB24, QImage.Format.Format_RGB32, False)
    libp2p_10bit = PackingTypeInfo(vs.RGB30, QImage.Format.Format_BGR30, True)
    akarin_8bit = PackingTypeInfo(vs.RGB24, QImage.Format.Format_BGR30, True)
    akarin_10bit = PackingTypeInfo(vs.RGB30, QImage.Format.Format_BGR30, True)


if not hasattr(core, 'akarin') and not hasattr(core, 'libp2p'):
    raise ImportError(
        "\n\tLibP2P and Akarin plugin are missing, one is required to prepare output clips correctly!\n"
        "\t  You can get them here: \n"
        "\t  https://github.com/DJATOM/LibP2P-Vapoursynth\n\t  https://github.com/AkarinVS/vapoursynth-plugin"
    )

PACKING_TYPE: PackingType = None  # type: ignore


class VideoOutput(AbstractYAMLObject):
    storable_attrs = (
        'title', 'last_showed_frame', 'play_fps', 'crop_values'
    )

    __slots__ = (
        *storable_attrs, 'index', 'width', 'height', 'fps_num', 'fps_den',
        'total_frames', 'total_time', 'graphics_scene_item',
        'end_frame', 'fps', 'source', 'prepared',
        'main', 'checkerboard', 'props', '_stateset'
    )

    source: VideoOutputNode
    prepared: VideoOutputNode
    title: str | None
    last_showed_frame: Frame
    crop_values: CroppingInfo
    _stateset: bool

    def clear(self) -> None:
        self.source = self.prepared = None

    def __init__(
        self, vs_output: vs.VideoOutputTuple | VideoOutputNode, index: int, new_storage: bool = False
    ) -> None:
        self.setValue(vs_output, index, new_storage)

    def setValue(
        self, vs_output: vs.VideoOutputTuple | VideoOutputNode, index: int, new_storage: bool = False
    ) -> None:
        from ..custom import GraphicsImageItem

        self._stateset = not new_storage

        self.main = main_window()
        self.set_fmt_values()

        # runtime attributes
        self.source = VideoOutputNode(vs_output.clip, vs_output.alpha)
        self.prepared = VideoOutputNode(vs_output.clip, vs_output.alpha)

        if self.source.alpha is not None:
            self.prepared.alpha = self.prepare_vs_output(self.source.alpha, True).std.CopyFrameProps(self.source.alpha)

        self.index = index

        self.prepared.clip = self.prepare_vs_output(self.source.clip).std.CopyFrameProps(self.source.clip)
        self.width = self.prepared.clip.width
        self.height = self.prepared.clip.height
        self.fps_num = self.prepared.clip.fps.numerator
        self.fps_den = self.prepared.clip.fps.denominator
        self.fps = self.fps_num / self.fps_den
        self.total_frames = Frame(self.prepared.clip.num_frames)
<<<<<<< HEAD
        self.end_frame = Frame(int(self.total_frames) - 1)
=======
>>>>>>> f76bc55f
        self.title = self.main.user_output_names[vs.VideoNode].get(self.index)
        self.props = cast(vs.FrameProps, {})

        if self.source.alpha:
            self.checkerboard = self._generate_checkerboard()

        if not hasattr(self, 'last_showed_frame') or not (0 <= self.last_showed_frame < self.total_frames):
            self.last_showed_frame = Frame(0)

        self.graphics_scene_item: GraphicsImageItem

        if index in self.main.timecodes:
            timecodes, tden = self.main.timecodes[index]

            if self.fps_num == 0:
                try:
                    play_fps = self.main.toolbars.playback.get_true_fps(0, self.props, True)
                except Exception:
                    if isinstance(timecodes, list):
                        play_fps = timecodes[self.last_showed_frame]
                    else:
                        play_fps = Fraction(24000, 1001)
            else:
                play_fps = Fraction(self.fps_num, self.fps_den)

            self.play_fps = float(play_fps)

            if timecodes:
                if not isinstance(timecodes, list):
                    try:
                        from vsdeinterlace import get_timecodes, normalize_range_timecodes, normalize_timecodes

                        if isinstance(timecodes, (str, Path)):
                            timecodes = get_timecodes(self.source.clip, timecodes, tden, 'set_timecodes')
                            timecodes = normalize_timecodes(timecodes)
                        vsdeint_available = True
                    except Exception:
                        vsdeint_available = False
                        raise DependencyNotFoundError('set_timecodes', 'vsdeinterlace')

                if isinstance(timecodes, dict):
                    if not vsdeint_available:
                        raise DependencyNotFoundError('set_timecodes', 'vsdeinterlace')
                    norm_timecodes = normalize_range_timecodes(timecodes, self.source.clip.num_frames, play_fps)
                else:
                    norm_timecodes = timecodes.copy()

                if len(norm_timecodes) != self.source.clip.num_frames:
                    raise FramesLengthError(
                        'set_timecodes', '', 'timecodes file length mismatch with clip\'s length!',
                        reason=dict(timecodes=len(norm_timecodes), clip=self.source.clip.num_frames)
                    )

                self.main.norm_timecodes[index] = norm_timecodes
                self.play_fps = float(norm_timecodes[self.last_showed_frame])
        elif not hasattr(self, 'play_fps'):
            if self.fps_num == 0 and self._stateset:
                self.play_fps = self.main.toolbars.playback.get_true_fps(
                    self.last_showed_frame.value, self.props
                )
            else:
                self.play_fps = self.fps_num / self.fps_den

        if index in self.main.norm_timecodes:
            norm_timecodes = self.main.norm_timecodes[index]

            if (vfr := len(set(norm_timecodes)) > 1) or self.fps_num == 0:
                if not self.main.toolbars.playback.fps_variable_checkbox.isChecked():
                    self.main.toolbars.playback.fps_variable_checkbox.setChecked(True)

            self.got_timecodes = vfr
            self.timecodes = norm_timecodes
        else:
            self.got_timecodes = False

        if self.got_timecodes:
            acc = 0.0
            self._timecodes_frame_to_time = [0.0]
            for fps in self.timecodes:
                acc += 1 / fps
                self._timecodes_frame_to_time.append(acc)
            self.total_time = Time(seconds=acc)
        else:
            self.total_time = self.to_time(self.total_frames - Frame(1))

        if not hasattr(self, 'crop_values'):
            self.crop_values = CroppingInfo(0, 0, self.width, self.height, False, False)

    def set_fmt_values(self) -> None:
        global PACKING_TYPE

        _default_10bits = os.name != 'nt' and QPixmap.defaultDepth() == 30

        # From fastest to slowest
        if hasattr(core, 'akarin'):
            PACKING_TYPE = PackingType.akarin_10bit if _default_10bits else PackingType.akarin_8bit
        elif hasattr(core, 'libp2p'):
            PACKING_TYPE = PackingType.libp2p_10bit if _default_10bits else PackingType.libp2p_8bit

        self._NORML_FMT = PACKING_TYPE.vs_format
        self._ALPHA_FMT = core.get_video_format(vs.GRAY8)

        nbps, abps = self._NORML_FMT.bits_per_sample, self._ALPHA_FMT.bytes_per_sample
        self._FRAME_CONV_INFO = {
            False: (nbps, ctypes.c_char * nbps, PACKING_TYPE.qt_format),
            True: (abps, ctypes.c_char * abps, QImage.Format.Format_Alpha8)
        }

    @property
    def name(self) -> str:
        placeholder = 'Video Node %d' % self.index
        if not hasattr(self, 'title') or self.title in {None, placeholder}:
            if 'Name' in self.props:
                self.title = cast(bytes, self.props['Name']).decode('utf-8')
            elif not self.title:
                self.title = placeholder

        return self.title or placeholder

    @name.setter
    def name(self, newname: str) -> None:
        self.title = newname

    def prepare_vs_output(self, clip: vs.VideoNode, is_alpha: bool = False) -> vs.VideoNode:
        assert clip.format

        is_subsampled = (clip.format.subsampling_w != 0 or clip.format.subsampling_h != 0)

        resizer = core.resize.Bicubic if is_subsampled else core.resize.Point

        heuristics = video_heuristics(clip, None)

        resizer_kwargs = {
            'format': self._NORML_FMT.id,
            'matrix_in': self.main.VS_OUTPUT_MATRIX,
            'transfer_in': self.main.VS_OUTPUT_TRANSFER,
            'primaries_in': self.main.VS_OUTPUT_PRIMARIES,
            'range_in': self.main.VS_OUTPUT_RANGE,
            'chromaloc_in': self.main.VS_OUTPUT_CHROMALOC
        } | heuristics | {
            'dither_type': self.main.toolbars.playback.settings.dither_type
        }

        if clip.format.color_family == vs.RGB:
            del resizer_kwargs['matrix_in']
        elif clip.format.color_family == vs.GRAY:
            clip = clip.std.RemoveFrameProps('_Matrix')

        if isinstance(resizer_kwargs['range_in'], ColorRange):
            resizer_kwargs['range_in'] = resizer_kwargs['range_in'].value_zimg

        assert clip.format

        if is_alpha:
            if clip.format.id == self._ALPHA_FMT.id:
                return clip
            resizer_kwargs['format'] = self._ALPHA_FMT.id

        clip = resizer(clip, **resizer_kwargs)

        if is_alpha:
            return clip

        return self.pack_rgb_clip(clip)

    def pack_rgb_clip(self, clip: vs.VideoNode) -> vs.VideoNode:
        if PACKING_TYPE.shuffle:
            clip = clip.std.ShufflePlanes([2, 1, 0], vs.RGB)

        if PACKING_TYPE in {PackingType.libp2p_8bit, PackingType.libp2p_10bit}:
            return core.libp2p.Pack(clip)

        if PACKING_TYPE in {PackingType.akarin_8bit, PackingType.akarin_10bit}:
            # x, y, z => b, g, r
            # we want a contiguous array, so we put in 0, 10 bits the R, 11 to 20 the G and 21 to 30 the B
            # R stays like it is + shift if it's 8 bits (gets applied to all clips), then G gets shifted
            # by 10 bits, (we multiply by 2 ** 10) and same for B but by 20 bits and it all gets summed
            return core.akarin.Expr(
                clip.std.SplitPlanes(),
                f'{2 ** (10 - PACKING_TYPE.vs_format.bits_per_sample)} s! x s@ 0x100000 * * '
                'y s@ 0x400 * * + z s@ * + 0xc0000000 +', vs.GRAY32, True
            )

        return clip

    def frame_to_qimage(self, frame: vs.VideoFrame, is_alpha: bool = False) -> QImage:
        width, height = frame.width, frame.height
        mod, point_size, qt_format = self._FRAME_CONV_INFO[is_alpha]

        stride = frame.get_stride(0)
        memory_bug_fix = False

        ctype_pointer = ctypes.POINTER(point_size * stride)

        if width % mod or is_alpha:
            self._curr_pointer = cast(
                sip.voidptr, ctypes.cast(
                    frame.get_read_ptr(0), ctype_pointer
                ).contents
            )
            memory_bug_fix = True
        else:
            self._curr_pointer = cast(sip.voidptr, frame[0])

        image = QImage(self._curr_pointer, width, height, stride, qt_format)

        return image.copy() if memory_bug_fix else image

    def update_graphic_item(
        self, pixmap: QPixmap | None = None, crop_values: CroppingInfo | None | bool = None
    ) -> QPixmap | None:
        if isinstance(crop_values, bool):
            self.crop_values.active = crop_values
        elif crop_values is not None:
            self.crop_values = crop_values

        if hasattr(self, 'graphics_scene_item'):
            self.graphics_scene_item.setPixmap(pixmap, self.crop_values)
        return pixmap

    def render_frame(
        self, frame: Frame | None, vs_frame: vs.VideoFrame | None = None,
        vs_alpha_frame: vs.VideoFrame | None = None, do_painting: bool = True,
        output_colorspace: QColorSpace | None = None
    ) -> QPixmap:
        if frame is None or not self._stateset:
            return QPixmap()

        frame = min(max(frame, Frame(0)), self.total_frames - 1)

        vs_frame = vs_frame or self.prepared.clip.get_frame(frame.value)

        self.props = cast(vs.FrameProps, vs_frame.props.copy())

        frame_image = self.frame_to_qimage(vs_frame, False)

        if output_colorspace is not None:
            frame_image.setColorSpace(QColorSpace(QColorSpace.NamedColorSpace.SRgb))
            frame_image.convertToColorSpace(output_colorspace)

        if not vs_frame.closed:
            vs_frame.close()
            del vs_frame

        if self.prepared.alpha is None:
            qpixmap = QPixmap.fromImage(frame_image, Qt.ImageConversionFlag.NoFormatConversion)

            if do_painting:
                self.update_graphic_item(qpixmap)

            return qpixmap

        alpha_image = self.frame_to_qimage(
            vs_alpha_frame or self.prepared.alpha.get_frame(frame.value), True
        )

        result_image = QImage(frame_image.size(), QImage.Format.Format_ARGB32_Premultiplied)
        painter = QPainter(result_image)
        painter.setCompositionMode(QPainter.CompositionMode.CompositionMode_Source)
        painter.drawImage(0, 0, frame_image)
        painter.setCompositionMode(QPainter.CompositionMode.CompositionMode_DestinationIn)
        painter.drawImage(0, 0, alpha_image)

        if self.main.toolbars.playback.settings.CHECKERBOARD_ENABLED:
            painter.setCompositionMode(QPainter.CompositionMode.CompositionMode_DestinationOver)
            painter.drawImage(0, 0, self.checkerboard)

        painter.end()

        qpixmap = QPixmap.fromImage(result_image, Qt.ImageConversionFlag.NoFormatConversion)

        if do_painting:
            self.update_graphic_item(qpixmap)

        return qpixmap

    def _generate_checkerboard(self) -> QImage:
        tile_size = self.main.toolbars.playback.settings.CHECKERBOARD_TILE_SIZE
        tile_color_1 = self.main.toolbars.playback.settings.CHECKERBOARD_TILE_COLOR_1
        tile_color_2 = self.main.toolbars.playback.settings.CHECKERBOARD_TILE_COLOR_2

        macrotile_pixmap = QPixmap(tile_size * 2, tile_size * 2)
        painter = QPainter(macrotile_pixmap)
        painter.fillRect(macrotile_pixmap.rect(), tile_color_1)
        painter.fillRect(tile_size, 0, tile_size, tile_size, tile_color_2)
        painter.fillRect(0, tile_size, tile_size, tile_size, tile_color_2)
        painter.end()

        result_image = QImage(self.width, self.height, QImage.Format.Format_ARGB32_Premultiplied)
        painter = QPainter(result_image)
        painter.drawTiledPixmap(result_image.rect(), macrotile_pixmap)
        painter.end()

        return result_image

    def _calculate_frame(self, seconds: float) -> int:
        if self.got_timecodes:
            size = 6
            low, high = 0, int(self.total_frames) - 1

            ref, maxx = int(self.last_showed_frame), int(self.total_frames)
            low, high = max(ref - size, 0), min(ref + size, maxx - 1)

            if (
                li := self._timecodes_frame_to_time[low] > seconds
            ) or (
                hi := self._timecodes_frame_to_time[high] < seconds
            ):
                while self._timecodes_frame_to_time[low] > seconds and low > 0:
                    low -= size * li
                    li += 1

                while self._timecodes_frame_to_time[high] < seconds and high < maxx:
                    high += size * hi
                    hi += 1

                low, high = max(low - 1, 0), min(high + 1, maxx - 1)

            for i, time in enumerate(self._timecodes_frame_to_time[low:high + 1], low):
                if time == seconds:
                    return i
                elif time > seconds:
                    if i == high or i == low:
                        return i
                    return i - 1

        return round(seconds * self.fps)

    def _calculate_seconds(self, frame_num: int) -> float:
        if self.got_timecodes:
            return self._timecodes_frame_to_time[frame_num]
        return frame_num / (self.fps or 1)

    def to_frame(self, time: Time) -> Frame:
        return Frame(self._calculate_frame(float(time)))

    def to_time(self, frame: Frame) -> Time:
        return Time(seconds=self._calculate_seconds(int(frame)))

    def __setstate__(self, state: Mapping[str, Any]) -> None:
        try_load(state, 'title', str, self.__setattr__)
        try_load(state, 'last_showed_frame', Frame, self.__setattr__)
        try_load(state, 'play_fps', float, self.__setattr__)
        try_load(state, 'crop_values', CroppingInfo, self.__setattr__)

        self._stateset = True<|MERGE_RESOLUTION|>--- conflicted
+++ resolved
@@ -7,17 +7,10 @@
 from pathlib import Path
 from typing import Any, Mapping, cast
 
-<<<<<<< HEAD
 from PyQt6 import sip
 from PyQt6.QtCore import Qt
 from PyQt6.QtGui import QColorSpace, QImage, QPainter, QPixmap
-from vstools import core, video_heuristics, vs, fallback, FramesLengthError, ColorRange
-=======
-from PyQt5 import sip
-from PyQt5.QtCore import Qt
-from PyQt5.QtGui import QColorSpace, QImage, QPainter, QPixmap
 from vstools import ColorRange, DependencyNotFoundError, FramesLengthError, core, video_heuristics, vs
->>>>>>> f76bc55f
 
 from ..abstracts import AbstractYAMLObject, main_window, try_load
 from .dataclasses import CroppingInfo, VideoOutputNode
@@ -114,10 +107,6 @@
         self.fps_den = self.prepared.clip.fps.denominator
         self.fps = self.fps_num / self.fps_den
         self.total_frames = Frame(self.prepared.clip.num_frames)
-<<<<<<< HEAD
-        self.end_frame = Frame(int(self.total_frames) - 1)
-=======
->>>>>>> f76bc55f
         self.title = self.main.user_output_names[vs.VideoNode].get(self.index)
         self.props = cast(vs.FrameProps, {})
 
