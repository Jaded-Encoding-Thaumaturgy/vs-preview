--- conflicted
+++ resolved
@@ -16,12 +16,7 @@
 from PyQt5.QtWidgets import QApplication
 
 from .main import MainSettings, MainWindow
-<<<<<<< HEAD
-from .utils import check_versions, get_temp_screen_resolution
-
-=======
 from .utils import get_temp_screen_resolution
->>>>>>> 443f9d28
 
 
 class Application(QApplication):
