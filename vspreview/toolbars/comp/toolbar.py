--- conflicted
+++ resolved
@@ -640,18 +640,13 @@
     def update_tags(self) -> None:
         self.tag_list_combox.setModel(GeneralModel[str](sorted(self.tag_data.keys()), to_title=False))
 
-<<<<<<< HEAD
     def on_public_toggle(self, new_state: bool) -> None:
         if not new_state or self.tag_data:
             return
-        try:
-            from requests import Session
-=======
-    def on_toggle(self, new_state: bool) -> None:
+
         if self.tag_data_cache is None or self.cache_state in ["ImportError", "Exception"]:
             try:
                 from requests import Session
->>>>>>> 9857e6bb
 
                 with Session() as sess:
                     sess.get('https://slow.pics/comparison')
