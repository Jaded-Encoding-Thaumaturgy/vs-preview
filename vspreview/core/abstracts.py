--- conflicted
+++ resolved
@@ -30,14 +30,7 @@
 
     'SpinBox', 'PushButton', 'LineEdit', 'CheckBox', 'Timer', 'ProgressBar', 'DoubleSpinBox',
 
-<<<<<<< HEAD
-class ViewMode(str, Enum):
-    NORMAL = 'Normal'
-    FFTSPECTRUM = 'FFTSpectrum'
-    DESCALING_HELP = 'Descaling Helper'
-=======
     'AbstractQItem', 'AbstractYAMLObject',
->>>>>>> 6c1a2596
 
     'ExtendedWidget', 'ExtendedDialog', 'ExtendedTableView',
 
@@ -342,153 +335,8 @@
     def __getstate__(self) -> Mapping[str, Any]:
         return {}
 
-<<<<<<< HEAD
-    def __setstate__(self, state: Mapping[str, Any]) -> None:
-        pass
-
-
-class AbstractMainWindow(ExtendedMainWindow, QAbstractYAMLObjectSingleton):
-    __slots__ = ()
-
-    current_viewmode: ViewMode
-
-    @abstractmethod
-    def load_script(
-        self, script_path: Path, external_args: list[tuple[str, str]] | None = None, reloading: bool = False,
-        start_frame: int | None = None
-    ) -> None:
-        raise NotImplementedError
-
-    @abstractmethod
-    def reload_script(self) -> None:
-        raise NotImplementedError
-
-    @abstractmethod
-    def init_outputs(self) -> None:
-        raise NotImplementedError
-
-    @abstractmethod
-    def switch_output(self, value: int | VideoOutput) -> None:
-        raise NotImplementedError
-
-    @abstractmethod
-    def switch_frame(
-        self, pos: Frame | Time | None, *, render_frame: bool | tuple[vs.VideoFrame, vs.VideoFrame | None] = True
-    ) -> None:
-        raise NotImplementedError()
-
-    @abstractmethod
-    def show_message(self, message: str) -> None:
-        raise NotImplementedError
-
-    def change_video_viewmode(self, new_viewmode: ViewMode, force_cache: bool = False) -> None:
-        playback_active = self.toolbars.playback.play_timer.isActive()
-
-        if playback_active:
-            self.toolbars.playback.stop()
-
-        if new_viewmode == ViewMode.NORMAL:
-            self.outputs.switchToNormalView()
-        elif new_viewmode == ViewMode.FFTSPECTRUM:
-            self.outputs.switchToFFTSpectrumView(force_cache)
-        elif new_viewmode == ViewMode.DESCALING_HELP:
-            self.outputs.switchToDescalingHelper(force_cache)
-        else:
-            raise ValueError('Invalid ViewMode passed!')
-
-        self.current_viewmode = new_viewmode
-
-        self.init_outputs()
-
-        self.switch_output(self.toolbars.main.outputs_combobox.currentIndex())
-
-        if playback_active:
-            self.toolbars.playback.play()
-
-    if TYPE_CHECKING:
-        @property
-        def app_settings(self) -> AbstractAppSettings:
-            ...
-
-        @app_settings.setter
-        def app_settings(self) -> None:
-            ...
-
-        @property
-        def central_widget(self) -> QWidget:
-            ...
-
-        @central_widget.setter
-        def central_widget(self) -> None:
-            ...
-
-        @property
-        def clipboard(self) -> QClipboard:
-            ...
-
-        @clipboard.setter
-        def clipboard(self) -> None:
-            ...
-
-        @property
-        def current_output(self) -> VideoOutput:
-            ...
-
-        @current_output.setter
-        def current_output(self) -> None:
-            ...
-
-        @property
-        def display_scale(self) -> float:
-            ...
-
-        @display_scale.setter
-        def display_scale(self) -> None:
-            ...
-
-        @property
-        def graphics_scene(self) -> QGraphicsScene:
-            ...
-
-        @graphics_scene.setter
-        def graphics_scene(self) -> None:
-            ...
-
-        @property
-        def graphics_view(self) -> QGraphicsView:
-            ...
-
-        @graphics_view.setter
-        def graphics_view(self) -> None:
-            ...
-
-        @property
-        def outputs(self) -> VideoOutputs:
-            ...
-
-        @property
-        def timeline(self) -> Timeline:
-            ...
-
-        @timeline.setter
-        def timeline(self) -> None:
-            ...
-
-        @property
-        def script_path(self) -> Path:
-            ...
-
-        @script_path.setter
-        def script_path(self) -> None:
-            ...
-
-        @property
-        def statusbar(self) -> QStatusBar:
-            ...
-=======
     def _setstate_(self, state: Mapping[str, Any]) -> None:
         ...
->>>>>>> 6c1a2596
 
     def __setstate__(self, state: Mapping[str, Any]) -> None:
         if main_window().toolbars.should_set_state(self.__class__):
