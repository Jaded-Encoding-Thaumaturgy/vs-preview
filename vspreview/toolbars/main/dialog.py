--- conflicted
+++ resolved
@@ -6,10 +6,6 @@
 from PyQt6.QtGui import QColor, QMouseEvent, QPainter, QPaintEvent
 from PyQt6.QtWidgets import QLabel
 from vapoursynth import FrameProps
-<<<<<<< HEAD
-from vstools import ChromaLocation, ColorRange, FieldBased, Matrix, Primaries, PropEnum, Transfer, IS_DOCS
-=======
->>>>>>> faf09f0a
 
 from ...core import ExtendedWidget, HBoxLayout, PushButton, Stretch, VBoxLayout
 
@@ -45,50 +41,6 @@
     }
 
 
-<<<<<<< HEAD
-if IS_DOCS:
-    _frame_props_lut = {}
-else:
-    _frame_props_lut = {
-        '_Combed': {
-            'Is Combed': [
-                'No',
-                'Yes'
-            ]
-        },
-        '_Field': {
-            'Frame Field Type': [
-                'Bottom Field',
-                'Top Field'
-            ]
-        },
-        '_SceneChangeNext': {
-            'Scene Cut': [
-                'Current Scene',
-                'End of Scene'
-            ]
-        },
-        '_SceneChangePrev': {
-            'Scene Change': [
-                'Current Scene',
-                'Start of Scene'
-            ]
-        }
-    } | dict([
-        _create_enum_props_lut(enum, name)
-        for enum, name in [
-            (FieldBased, 'Field Type'),
-            (Matrix, 'Matrix'),
-            (Transfer, 'Transfer'),
-            (Primaries, 'Primaries'),
-            (ChromaLocation, 'Chroma Location'),
-            (ColorRange, 'Color Range')
-        ]
-    ])
-
-
-=======
->>>>>>> faf09f0a
 class FramePropsDialog(ExtendedWidget):
     __slots__ = (
         'main_window', 'clicked', 'old_pos', 'header', 'framePropsVLayout'
