--- conflicted
+++ resolved
@@ -4,10 +4,7 @@
 import io
 import logging
 import sys
-<<<<<<< HEAD
-=======
 from random import random
->>>>>>> 5862fc62
 from fractions import Fraction
 from itertools import count
 from os.path import expanduser, expandvars
