from __future__ import annotations

from PyQt6.QtCore import QItemSelection, QItemSelectionModel, QModelIndex, Qt, QTimer
from PyQt6.QtWidgets import QTableView

from ...core import (
    AbstractMainWindow, ExtendedDialog, ExtendedTableView, Frame, HBoxLayout, LineEdit, PushButton, Time, VBoxLayout
)
from ...core.custom import FrameEdit, TimeEdit
from ...models import SceningList
from ...utils import qt_silent_call


class SceningListDialog(ExtendedDialog):
    __slots__ = (
        'main', 'scening_list',
        'name_lineedit', 'tableview',
        'start_frame_control', 'end_frame_control',
        'start_time_control', 'end_time_control',
        'label_lineedit',
    )

    def __init__(self, main: AbstractMainWindow) -> None:
        super().__init__(main)

        self.main = main
        self.scening_list = SceningList()

        self.setWindowTitle('Scening List View')
        self.setup_ui()

        self.end_frame_control.valueChanged.connect(self.on_end_frame_changed)
        self.end_time_control.valueChanged.connect(self.on_end_time_changed)
        self.label_lineedit.textChanged.connect(self.on_label_changed)
        self.name_lineedit.textChanged.connect(self.on_name_changed)
        self.start_frame_control.valueChanged.connect(self.on_start_frame_changed)
        self.start_time_control.valueChanged.connect(self.on_start_time_changed)
        self.tableview.doubleClicked.connect(self.on_tableview_clicked)
        self.delete_button.clicked.connect(self.on_delete_clicked)

        self.tableview.add_shortcut(Qt.Key.Key_Delete, self.delete_button.click)
        self.set_qobject_names()

    def setup_ui(self) -> None:
        self.name_lineedit = LineEdit()

        self.tableview = ExtendedTableView()
        self.tableview.setSelectionMode(QTableView.SelectionMode.SingleSelection)
        self.tableview.setSelectionBehavior(QTableView.SelectionBehavior.SelectRows)
        self.tableview.setSizeAdjustPolicy(QTableView.SizeAdjustPolicy.AdjustToContents)

        self.start_frame_control = FrameEdit()
        self.end_frame_control = FrameEdit()

        self.start_time_control = TimeEdit()
        self.end_time_control = TimeEdit()

        self.label_lineedit = LineEdit(placeholder='Label')

        self.delete_button = PushButton('Delete Selected Scene', enabled=False)
        self.delete_button.setAutoDefault(False)

        VBoxLayout(self, [
            self.name_lineedit, self.tableview
        ]).addLayout(
            HBoxLayout([
                self.start_frame_control,
                self.end_frame_control,
                self.start_time_control,
                self.end_time_control,
                self.label_lineedit,
                self.delete_button
            ])
        )

    def on_current_frame_changed(self, frame: Frame, time: Time) -> None:
        if not self.isVisible():
            return
        if self.tableview.selectionModel() is None:
            return
        selection = QItemSelection()
        for i, scene in enumerate(self.scening_list):
            if frame in scene:
                index = self.scening_list.index(i, 0)
                selection.select(index, index)
        self.tableview.selectionModel().select(
            selection,
            QItemSelectionModel.SelectionFlags(
                QItemSelectionModel.Rows + QItemSelectionModel.ClearAndSelect
            )
        )

    def on_current_list_changed(self, scening_list: SceningList | None = None) -> None:
        if scening_list is not None:
            self.scening_list = scening_list
        else:
            self.scening_list = self.main.toolbars.scening.current_list

        self.scening_list.rowsMoved.connect(self.on_tableview_rows_moved)

        self.name_lineedit.setText(self.scening_list.name)

        self.tableview.setModel(self.scening_list)
        self.tableview.resizeColumnsToContents()
        self.tableview.selectionModel().selectionChanged.connect(self.on_tableview_selection_changed)
        self.delete_button.setEnabled(False)

    def on_current_output_changed(self, index: int, prev_index: int) -> None:
<<<<<<< HEAD
        self.start_frame_control.setMaximum(self.main.current_output.end_frame)
        self.end_frame_control.setMaximum(self.main.current_output.end_frame)
        self.start_time_control.setMaximum(self.main.current_output.total_time)
        self.end_time_control.setMaximum(self.main.current_output.total_time)
=======
        self.start_frame_control.setMaximum(self.main.current_output.total_frames - 1)
        self.end_frame_control.setMaximum(self.main.current_output.total_frames - 1)
        self.start_time_control.setMaximum(self.main.current_output.total_time - Frame(1))
        self.end_time_control.setMaximum(self.main.current_output.total_time - Frame(1))
>>>>>>> f76bc55f

    def on_delete_clicked(self, checked: bool | None = None) -> None:
        for model_index in self.tableview.selectionModel().selectedRows():
            self.scening_list.remove(model_index.row())

    def on_end_frame_changed(self, value: Frame | int) -> None:
        if self.tableview.selectionModel() is None:
            return

        frame = Frame(value)

        index = self.tableview.selectionModel().selectedRows()[0]

        if not index.isValid():
            return
        index = index.siblingAtColumn(SceningList.END_FRAME_COLUMN)
        if not index.isValid():
            return
        self.scening_list.setData(index, frame, Qt.ItemDataRole.UserRole)

    def on_end_time_changed(self, time: Time) -> None:
        if self.tableview.selectionModel() is None:
            return

        index = self.tableview.selectionModel().selectedRows()[0]

        if not index.isValid():
            return
        index = index.siblingAtColumn(SceningList.END_TIME_COLUMN)
        if not index.isValid():
            return
        self.scening_list.setData(index, time, Qt.ItemDataRole.UserRole)

    def on_label_changed(self, text: str) -> None:
        if self.tableview.selectionModel() is None:
            return

        index = self.tableview.selectionModel().selectedRows()[0]

        if not index.isValid():
            return
        index = self.scening_list.index(index.row(), SceningList.LABEL_COLUMN)
        if not index.isValid():
            return
        self.scening_list.setData(index, text, Qt.ItemDataRole.UserRole)

    def on_name_changed(self, text: str) -> None:
        i = self.main.toolbars.scening.lists.index_of(self.scening_list)
        index = self.main.toolbars.scening.lists.index(i)
        self.main.toolbars.scening.lists.setData(index, text, Qt.ItemDataRole.UserRole)

    def on_start_frame_changed(self, value: Frame | int) -> None:
        frame = Frame(value)
        try:
            index = self.tableview.selectionModel().selectedRows()[0]
        except IndexError:
            return
        if not index.isValid():
            return
        index = index.siblingAtColumn(SceningList.START_FRAME_COLUMN)
        if not index.isValid():
            return
        self.scening_list.setData(index, frame, Qt.ItemDataRole.UserRole)

    def on_start_time_changed(self, time: Time) -> None:
        try:
            index = self.tableview.selectionModel().selectedRows()[0]
        except IndexError:
            return
        if not index.isValid():
            return
        index = index.siblingAtColumn(SceningList.START_TIME_COLUMN)
        if not index.isValid():
            return
        self.scening_list.setData(index, time, Qt.ItemDataRole.UserRole)

    def on_tableview_clicked(self, index: QModelIndex) -> None:
        if index.column() in {SceningList.START_FRAME_COLUMN, SceningList.END_FRAME_COLUMN}:
            self.main.switch_frame(Frame(self.scening_list.data(index)))
        if index.column() == SceningList.START_TIME_COLUMN:
            self.main.switch_frame(Frame(self.scening_list.data(index.siblingAtColumn(SceningList.START_FRAME_COLUMN))))
        if index.column() == SceningList.END_TIME_COLUMN:
            self.main.switch_frame(Frame(self.scening_list.data(index.siblingAtColumn(SceningList.END_FRAME_COLUMN))))

    def on_tableview_rows_moved(
        self, parent_index: QModelIndex, start_i: int, end_i: int, dest_index: QModelIndex, dest_i: int
    ) -> None:
        QTimer.singleShot(0, lambda: self.tableview.selectRow(dest_i))

    def on_tableview_selection_changed(self, selected: QItemSelection, deselected: QItemSelection) -> None:
        if len(selected.indexes()) == 0:
            self.delete_button.setEnabled(False)
            self.start_frame_control.setEnabled(False)
            self.end_frame_control.setEnabled(False)
            self.start_time_control.setEnabled(False)
            self.end_time_control.setEnabled(False)
            self.label_lineedit.setEnabled(False)
            return

        index = selected.indexes()[0]
        scene = self.scening_list[index.row()]

        qt_silent_call(self.start_frame_control.setValue, scene.start)
        qt_silent_call(self.end_frame_control.setValue, scene.end)
        qt_silent_call(self.start_time_control.setValue, Time(scene.start))
        qt_silent_call(self.end_time_control.setValue, Time(scene.end))
        qt_silent_call(self.label_lineedit.setText, scene.label)

        self.delete_button.setEnabled(True)
        self.start_frame_control.setEnabled(True)
        self.end_frame_control.setEnabled(True)
        self.start_time_control.setEnabled(True)
        self.end_time_control.setEnabled(True)
        self.label_lineedit.setEnabled(True)<|MERGE_RESOLUTION|>--- conflicted
+++ resolved
@@ -106,17 +106,10 @@
         self.delete_button.setEnabled(False)
 
     def on_current_output_changed(self, index: int, prev_index: int) -> None:
-<<<<<<< HEAD
-        self.start_frame_control.setMaximum(self.main.current_output.end_frame)
-        self.end_frame_control.setMaximum(self.main.current_output.end_frame)
-        self.start_time_control.setMaximum(self.main.current_output.total_time)
-        self.end_time_control.setMaximum(self.main.current_output.total_time)
-=======
         self.start_frame_control.setMaximum(self.main.current_output.total_frames - 1)
         self.end_frame_control.setMaximum(self.main.current_output.total_frames - 1)
         self.start_time_control.setMaximum(self.main.current_output.total_time - Frame(1))
         self.end_time_control.setMaximum(self.main.current_output.total_time - Frame(1))
->>>>>>> f76bc55f
 
     def on_delete_clicked(self, checked: bool | None = None) -> None:
         for model_index in self.tableview.selectionModel().selectedRows():
